--- conflicted
+++ resolved
@@ -363,15 +363,10 @@
     "ts-sinon": "1.0.12"
   },
   "dependencies": {
-<<<<<<< HEAD
     "@types/thrift": "^0.10.9",
     "child-exec": "1.0.0",
-    "csv-parse": "4.4.3",
     "fast-deep-equal": "2.0.1",
-=======
     "csv-parse": "4.8.8",
-    "xml-js": "1.6.8",
->>>>>>> db1070cb
     "jsonc-parser": "1.0.0",
     "thrift": "file:thrift-0.14.0.tgz",
     "vscode-cpptools": "^3.0.1",

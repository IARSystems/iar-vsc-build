{
  "name": "iar-build",
  "displayName": "IAR Build",
  "description": "Develop IAR projects with intellisense, C-STAT and build support.",
  "version": "1.20.3",
  "publisher": "iarsystems",
  "icon": "images/logo.png",
  "galleryBanner": {
    "color": "#ffe000",
    "theme": "light"
  },
  "preview": false,
  "repository": {
    "type": "git",
    "url": "https://github.com/IARSystems/iar-vsc-build"
  },
  "license": "MPL-2.0",
  "homepage": "https://www.iar.com/",
  "qna": "https://www.iar.com/support/",
  "engines": {
    "vscode": "^1.33.0"
  },
  "categories": [
    "Other"
  ],
  "keywords": [
    "IAR",
    "ARM",
    "Embedded",
    "Embedded Workbench",
    "IoT",
    "build",
    "c",
    "c++",
    "cpp",
    "multi-root ready"
  ],
  "activationEvents": [
    "workspaceContains:**/*.ewp",
    "onTaskType:iar",
    "onTaskType:iar-cstat"
  ],
  "main": "./out/src/extension/main.js",
  "contributes": {
    "commands": [
      {
        "command": "iar-build.selectToolchain",
        "title": "Select Toolchain",
        "category": "IAR Build"
      },
      {
        "command": "iar-build.selectWorkspace",
        "title": "Select Workspace",
        "category": "IAR Build"
      },
      {
        "command": "iar-build.selectProject",
        "title": "Select Project",
        "category": "IAR Build"
      },
      {
        "command": "iar-build.selectConfiguration",
        "title": "Select Configuration",
        "category": "IAR Build"
      },
      {
        "command": "iar-config.toolchain",
        "title": "Get the selected toolchain location",
        "category": "IAR toggleCstatToolbar"
      },
      {
        "command": "iar-config.workspace-file",
        "title": "Get the selected workspace file",
        "category": "IAR Settings"
      },
      {
        "command": "iar-config.project-file",
        "title": "Get the selected project file",
        "category": "IAR Settings"
      },
      {
        "command": "iar-config.project-configuration",
        "title": "Get the selected project configuration",
        "category": "IAR Settings"
      },
      {
        "command": "iar-config.project-name",
        "title": "Get the selected project name",
        "category": "IAR Settings"
      },
      {
        "command": "iar-config.argument-variables-file",
        "title": "Get the active .custom_argvars file",
        "category": "IAR Settings"
      },
      {
        "command": "iar-build.addFileToRoot",
        "title": "Add file(s) to project",
        "category": "IAR Build",
        "icon": "$(new-file)"
      },
      {
        "command": "iar-build.addGroupToRoot",
        "title": "Add group to project",
        "category": "IAR Build",
        "icon": "$(new-folder)"
      },
      {
        "command": "iar-build.addFile",
        "title": "Add file(s) here",
        "category": "IAR Build",
        "icon": "$(new-file)"
      },
      {
        "command": "iar-build.addGroup",
        "title": "Add group here",
        "category": "IAR Build",
        "icon": "$(new-folder)"
      },
      {
        "command": "iar-build.removeNode",
        "title": "Remove file/group from project",
        "category": "IAR Build",
        "icon": "$(trash)"
      },
      {
        "command": "iar-build.toggleCstatToolbar",
        "title": "Toggle C-STAT Toolbar Visibility",
        "category": "IAR Build"
      },
      {
        "command": "iar-build.reloadProject",
        "title": "Reload project",
        "category": "IAR Build",
        "icon": "$(refresh)"
      },
      {
        "command": "iar-build.addToolchain",
        "title": "Add an IAR Embedded Workbench or IAR Build Tools installation",
        "category": "IAR Build"
      },
      {
        "command": "iar-build.addBatch",
        "title": "Add a new batch.",
        "category": "IAR Build",
        "icon": "$(add)"
      },
      {
        "command": "iar-build.addToBatch",
        "title": "Add project and configuration to batch",
        "category": "IAR Build",
        "icon": "$(add)"
      },
      {
        "command": "iar-build.deleteBatch",
        "title": "Remove the entry",
        "category": "IAR Build",
        "icon": "$(trash)"
      },
      {
        "command": "iar-build.rebuildBatch",
        "title": "Rebuild the batch",
        "category": "IAR Build",
        "icon": {
          "dark": "media/icons/Rebuild-dark.svg",
          "light": "media/icons/Rebuild-light.svg"
        }
      },
      {
        "command": "iar-build.cleanBatch",
        "title": "Clean the batch",
        "category": "IAR Build",
        "icon": {
          "dark": "media/icons/Clean-dark.svg",
          "light": "media/icons/Clean-light.svg"
        }
      },
      {
        "command": "iar-build.buildBatch",
        "title": "Build the batch",
        "category": "IAR Build",
        "icon": {
          "dark": "media/icons/Build-dark.svg",
          "light": "media/icons/Build-light.svg"
        }
      }
    ],
    "viewsContainers": {
      "activitybar": [
        {
          "id": "iar-build",
          "title": "IAR Build",
          "icon": "images/logo-transparent.svg"
        }
      ]
    },
    "views": {
      "iar-build": [
        {
          "id": "iar-toolbar",
          "name": "Toolbar",
          "type": "webview",
          "initialSize": 1
        },
        {
          "id": "iar-configuration",
          "name": "Extension Configuration",
          "type": "webview",
          "initialSize": 3
        },
        {
          "id": "iar-batchbuild",
          "name": "Batch build",
          "type": "tree",
          "initialSize": 1
        },
        {
          "id": "iar-project",
          "name": "Files",
          "type": "tree",
          "contextualTitle": "IAR Project",
          "initialSize": 3
        }
      ]
    },
    "menus": {
      "view/title": [
        {
          "command": "iar-build.reloadProject",
          "when": "view == iar-project"
        },
        {
          "command": "iar-build.addFileToRoot",
          "when": "view == iar-project && iar-build.extendedProjectLoaded",
          "group": "navigation"
        },
        {
          "command": "iar-build.addGroupToRoot",
          "when": "view == iar-project && iar-build.extendedProjectLoaded",
          "group": "navigation"
        },
        {
          "command": "iar-build.toggleCstatToolbar",
          "when": "view == iar-toolbar"
        },
        {
          "command": "iar-build.addBatch",
          "when": "view == iar-batchbuild && iar-build.extendedProjectLoaded",
          "group": "navigation"
        }
      ],
      "view/item/context": [
        {
          "command": "iar-build.removeNode",
          "when": "view == iar-project && viewItem == group || viewItem == file",
          "group": "inline"
        },
        {
          "command": "iar-build.addGroup",
          "when": "view == iar-project && viewItem == group",
          "group": "inline"
        },
        {
          "command": "iar-build.addFile",
          "when": "view == iar-project && viewItem == group",
          "group": "inline"
        },
        {
          "command": "iar-build.deleteBatch",
          "when": "view == iar-batchbuild && viewItem == batchitem",
          "group": "1_actions@1"
        },
        {
          "command": "iar-build.addToBatch",
          "when": "view == iar-batchbuild && viewItem == batchitem",
          "group": "1_actions@0"
        },
        {
          "command": "iar-build.deleteBatch",
          "when": "view == iar-batchbuild && viewItem == builditem",
          "group": "inline"
        },
        {
          "command": "iar-build.buildBatch",
          "when": "view == iar-batchbuild && viewItem == batchitem",
          "group": "inline@0"
        },
        {
          "command": "iar-build.cleanBatch",
          "when": "view == iar-batchbuild && viewItem == batchitem",
          "group": "inline@1"
        },
        {
          "command": "iar-build.rebuildBatch",
          "when": "view == iar-batchbuild && viewItem == batchitem",
          "group": "inline@2"
        }
      ],
      "commandPalette": [
        {
          "command": "iar-build.addFileToRoot",
          "when": "false"
        },
        {
          "command": "iar-build.addGroupToRoot",
          "when": "false"
        },
        {
          "command": "iar-build.addFile",
          "when": "false"
        },
        {
          "command": "iar-build.addGroup",
          "when": "false"
        },
        {
          "command": "iar-build.removeNode",
          "when": "false"
        },
        {
          "command": "iar-build.toggleCstatToolbar",
          "when": "false"
        },
        {
          "command": "iar-config.toolchain",
          "when": "false"
        },
        {
          "command": "iar-config.workspace-file",
          "when": "false"
        },
        {
          "command": "iar-config.project-file",
          "when": "false"
        },
        {
          "command": "iar-config.project-configuration",
          "when": "false"
        },
        {
          "command": "iar-config.project-name",
          "when": "false"
        },
        {
          "command": "iar-config.argument-variables-file",
          "when": "false"
        },
        {
          "command": "iar-build.addBatch",
          "when": "false"
        },
        {
          "command": "iar-build.deleteBatch",
          "when": "false"
        },
        {
          "command": "iar-build.addToBatch",
          "when": "false"
        },
        {
          "command": "iar-build.rebuildBatch",
          "when": "false"
        },
        {
          "command": "iar-build.cleanBatch",
          "when": "false"
        },
        {
          "command": "iar-build.buildBatch",
          "when": "false"
        }
      ]
    },
    "viewsWelcome": [
      {
        "view": "iar-project",
        "contents": "When an IAR project is loaded, you can see and manage its contents here."
      },
      {
        "view": "iar-batchbuild",
        "contents": "When an IAR workspace is loaded, you can see and manage batch builds here."
      }
    ],
    "grammars": [
      {
        "scopeName": "iar-keywords.injection",
        "path": "./syntaxes/iar-c-cpp.tmLanguage.json",
        "injectTo": [
          "source.c",
          "source.cpp"
        ]
      }
    ],
    "configuration": {
      "title": "IAR Build",
      "properties": {
        "iar-build.projectsToExclude": {
          "type": "string",
          "markdownDescription": "All projects whose file path matches this regex will be ignored. An empty regex means no projects are ignored.",
          "default": ""
        },
        "iar-build.iarInstallDirectories": {
          "type": "array",
          "items": {
            "type": "string"
          },
          "description": "Paths to search for IAR toolchain (IAR Embedded Workbench or IAR Build Tools) installations. This can be used to manually locate installations that are not found automatically.",
          "scope": "machine",
          "default": [
            "/opt/iarsystems",
            "C:\\Program Files\\IAR Systems",
            "C:\\Program Files (x86)\\IAR Systems"
          ]
        },
        "iar-build.defines": {
          "type": "array",
          "items": {
            "type": "string"
          },
          "description": "A list of additional defines to use for intellisense, which are not listed in the project file or defined by the compiler. Note that this does not affect building.",
          "default": [
            "__fp16=float",
            "__constrange(...)=",
            "__c99_generic(...)=",
            "__spec_string=",
            "__func__=\"\"",
            "__alignof__(a)=1",
            "__ALIGNOF__=__alignof__",
            "__section_begin(x)=((void*)0)",
            "__section_end(x)=((void*)0)",
            "__section_size(x)=((size_t)0)",
            "__attribute__(x)="
          ]
        },
        "iar-build.c-stat.filterLevel": {
          "description": "C-STAT warnings with a lower severity than this are filtered out.",
          "default": "Low",
          "type": "string",
          "enum": [
            "Low",
            "Medium",
            "High"
          ]
        },
        "iar-build.c-stat.displayLowSeverityWarningsAsHints": {
          "description": "If the filter level is set to Low, displays low severity C-STAT warnings as hints rather than warnings. This hides them from the problem list, but still shows them in the editor.",
          "type": "boolean",
          "default": false
        },
        "iar-build.c-stat.autoOpenReports": {
          "description": "Whether to automatically open HTML reports in your browser when they are created.",
          "type": "boolean",
          "default": true
        },
        "iar-build.c-stat.showInToolbar": {
          "description": "Whether to show buttons for C-STAT tasks in the IAR Build toolbar.",
          "type": "boolean",
          "default": true
        },
        "iar-build.extraBuildArguments": {
          "type": "array",
          "markdownDescription": "Extra command line arguments to supply to iarbuild (e.g. [\"-parallel\", \"4\"].",
          "items": {
            "type": "string"
          },
          "default": [
            "-parallel",
            "4"
          ]
        },
        "iar-build.colorizeBuildOutput": {
          "type": "boolean",
          "description": "Whether to apply colors to the output from the Build, Rebuild and Clean tasks.",
          "default": true
        },
        "iar-build.buildOutputLogLevel": {
          "type": "string",
          "description": "The level of messages to output when build a project or running C-STAT.",
          "default": "Messages",
          "enum": [
            "All",
            "Messages",
            "Warnings",
            "Errors"
          ]
        }
      }
    },
    "problemMatchers": [
      {
        "name": "iar-cc",
        "owner": "cpp",
        "fileLocation": "absolute",
        "severity": "info",
        "pattern": {
          "regexp": "^([^(]*)\\((\\d*)\\)\\s*:\\s*([^\\[]*)[^:]*:\\s*(.*)",
          "file": 1,
          "line": 2,
          "severity": 3,
          "message": 4
        }
      },
      {
        "name": "iar-linker",
        "owner": "cpp",
        "fileLocation": "absolute",
        "severity": "info",
        "pattern": {
          "regexp": "^([^\\[]*)[^\\]]*\\]\\s*:\\s*([^\\(]*)\\[.*?((?:\\/|\\w:).*)\\s*\\]",
          "file": 3,
          "message": 2,
          "severity": 1,
          "kind": "file"
        }
      }
    ],
    "taskDefinitions": [
      {
        "type": "iar",
        "properties": {
          "command": {
            "type": "string",
            "description": "The command, or \"mode\", to run iarbuild with.",
            "enum": [
              "build",
              "rebuild",
              "clean",
              "open"
            ]
          },
          "project": {
            "type": "string",
            "description": "The project (.ewp) file to use.",
            "format": "string"
          },
          "config": {
            "type": "string",
            "description": "The project configuration to use. Enter * to use all configurations."
          },
          "contexts": {
            "type": "array",
            "description": "A list of project and configuration pairs to build.",
            "items": {
              "type": "object",
              "properties": {
                "project": {
                  "type": "string",
                  "description": "The project (.ewp) file to use.",
                  "format": "string"
                },
                "config": {
                  "type": "string",
                  "description": "The project configuration to use. Enter * to use all configurations."
                }
              }
            }
          },
          "workbench": {
            "type": "string",
            "description": "The IAR Embedded Workbench IDE to use to open workspaces."
          },
          "builder": {
            "type": "string",
            "description": "The iarbuild executable to run."
          },
          "workspace": {
            "type": "string",
            "description": "The workspace file to open (for the 'open' command)."
          },
          "label": {
            "type": "string",
            "description": "The name for this task. Will be shown in the VS Code UI."
          },
          "argumentVariablesFile": {
            "type": "string",
            "description": "Optional .custom_argvars file to use when building."
          },
          "extraBuildArguments": {
            "type": "array",
            "items": {
              "type": "string"
            },
            "description": "Extra arguments to supply to iarbuild (e.g. [\"-parallel\", \"8\"]). Leave undefined to use the extension settings.",
            "default": []
          }
        },
        "required": [
          "label",
          "command"
        ]
      },
      {
        "type": "iar-cstat",
        "properties": {
          "label": {
            "type": "string",
            "description": "The name for this task. Will be shown in the VS Code UI."
          },
          "action": {
            "type": "string",
            "enum": [
              "run",
              "clear",
              "report-full",
              "report-summary"
            ],
            "enumDescriptions": [
              "Analyze the project to generate C-STAT warnings",
              "Clear C-STAT warnings and the C-STAT database",
              "Generate a full HTML report of the latest C-STAT analysis",
              "Generate a summary HTML report of the latest C-STAT analysis"
            ],
            "description": "What to do when running the task."
          },
          "project": {
            "type": "string",
            "description": "The project (.ewp) file to use."
          },
          "config": {
            "type": "string",
            "description": "The project configuration to use."
          },
          "toolchain": {
            "type": "string",
            "description": "The IAR toolchain to use."
          },
          "argumentVariablesFile": {
            "type": "string",
            "description": "Optional .custom_argvars file to use when running C-STAT."
          },
          "extraBuildArguments": {
            "type": "array",
            "items": {
              "type": "string"
            },
            "description": "Extra arguments to supply to iarbuild (e.g. [\"-parallel\", \"8\"]). Leave undefined to use the extension settings.",
            "default": []
          }
        },
        "required": [
          "label",
          "action"
        ]
      }
    ]
  },
  "capabilities": {
    "untrustedWorkspaces": {
      "supported": false,
      "description": ""
    }
  },
  "extensionDependencies": [
    "ms-vscode.cpptools"
  ],
  "scripts": {
    "lint": "eslint . --ext .ts",
    "vscode:prepublish": "npm run package",
    "webpack": "webpack --mode development",
    "webpack-watch": "webpack --mode development --watch",
    "package": "webpack --mode production --devtool hidden-source-map",
    "test-compile": "tsc -p ./",
    "prepare": "husky install"
  },
  "devDependencies": {
    "@types/escape-html": "^1.0.1",
    "@types/jsdom": "^16.2.14",
    "@types/mocha": "^2.2.42",
    "@types/node": "^15.6.0",
    "@types/sanitize-html": "^2.6.2",
    "@types/thrift": "^0.10.9",
    "@types/uuid": "^8.3.1",
    "@types/vscode": "^1.33.0",
    "@typescript-eslint/eslint-plugin": "^5.2.0",
    "@typescript-eslint/parser": "^5.2.0",
    "@typescript/lib-dom": "npm:@types/web@^0.0.69",
    "eslint": "^8.1.0",
    "eslint-plugin-deprecation": "^1.3.2",
    "husky": "^7.0.4",
    "ts-loader": "^9.2.6",
    "tslint": "^5.8.0",
    "typescript": "^4.3.0",
    "webpack": "^5.68.0",
    "webpack-cli": "^4.9.2"
  },
  "dependencies": {
    "@vscode/codicons": "^0.0.27",
    "@vscode/webview-ui-toolkit": "^0.8.5",
    "async-mutex": "^0.3.2",
    "bufferutil": "^4.0.6",
    "csv-parse": "4.8.8",
    "escape-html": "^1.0.3",
    "fast-deep-equal": "2.0.1",
<<<<<<< HEAD
    "iar-vsc-common": "git@github.com:IARSystems/iar-vsc-common.git#39a11a5b",
=======
    "iar-vsc-common": "git@github.com:IARSystems/iar-vsc-common.git#7baf3d9e",
>>>>>>> a6a7cdb4
    "jsdom": "^19.0.0",
    "rxjs": "^7.5.2",
    "sanitize-html": "^2.6.1",
    "thrift": "^0.12.0",
    "utf-8-validate": "^5.0.8",
    "uuid": "^8.3.2",
    "vscode-cpptools": "^6.1.0",
    "vscode-jsonrpc": "^3.0.0",
    "winreg": "^1.2.4",
    "xml-js": "1.6.8"
  }
}<|MERGE_RESOLUTION|>--- conflicted
+++ resolved
@@ -691,11 +691,7 @@
     "csv-parse": "4.8.8",
     "escape-html": "^1.0.3",
     "fast-deep-equal": "2.0.1",
-<<<<<<< HEAD
     "iar-vsc-common": "git@github.com:IARSystems/iar-vsc-common.git#39a11a5b",
-=======
-    "iar-vsc-common": "git@github.com:IARSystems/iar-vsc-common.git#7baf3d9e",
->>>>>>> a6a7cdb4
     "jsdom": "^19.0.0",
     "rxjs": "^7.5.2",
     "sanitize-html": "^2.6.1",

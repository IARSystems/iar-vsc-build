/* This Source Code Form is subject to the terms of the Mozilla Public
 * License, v. 2.0. If a copy of the MPL was not distributed with this
 * file, You can obtain one at https://mozilla.org/MPL/2.0/. */

import * as vscode from "vscode";
import { ExtensionState } from "./extensionstate";
import { IarToolManager } from "../iar/tools/manager";
import { Settings } from "./settings";
import { IarTaskProvider } from "./task/provider";
import { GetSettingsCommand } from "./command/getsettings";
import { IarConfigurationProvider } from "./cpptools/configurationprovider";
import { CStatTaskProvider } from "./task/cstat/cstattaskprovider";
import { TreeProjectView } from "./ui/treeprojectview";
import { SelectIarWorkspace } from "./command/selectIarWorkspace";
import { ReloadProjectCommand } from "./command/project/reloadproject";
import { RemoveNodeCommand } from "./command/project/removenode";
import { AddFileCommand, AddFileToRootCommand, AddGroupCommand, AddGroupToRootCommand } from "./command/project/addnode";
import { SettingsWebview } from "./ui/settingswebview";
import { AddWorkbenchCommand } from "./command/addworkbench";
import { Command } from "./command/command";
import { BuildExtensionApi } from "iar-vsc-common/buildExtension";
import { Project } from "../iar/project/project";
import { logger } from "iar-vsc-common/logger";
import { EwpFile } from "../iar/project/parsing/ewpfile";
import { EwpFileWatcherService } from "./ewpfilewatcher";
import { API } from "./api";
import { StatusBarItem } from "./ui/statusbaritem";
import { BehaviorSubject } from "rxjs";
import { ArgVarsFile } from "../iar/project/argvarfile";
import { ArgVarFileWatcherService } from "./argvarfilewatcher";
import { ToolbarWebview } from "./ui/toolbarview";
import { ToggleCstatToolbarCommand } from "./command/togglecstattoolbar";

export function activate(context: vscode.ExtensionContext): BuildExtensionApi {
    logger.init("IAR Build");
    logger.debug("Activating extension");
    IarVsc.extensionContext = context;
    ExtensionState.init(IarVsc.toolManager);

    // --- create and register commands
    GetSettingsCommand.initCommands(context);
    new SelectIarWorkspace().register(context);
    new ReloadProjectCommand().register(context);
    new AddFileToRootCommand().register(context);
    new AddGroupToRootCommand().register(context);
    new AddFileCommand().register(context);
    new AddGroupCommand().register(context);
    new RemoveNodeCommand().register(context);
<<<<<<< HEAD
=======
    new ToggleCstatToolbarCommand().register(context);
>>>>>>> da27490b
    const addWorkbenchCmd = new AddWorkbenchCommand(IarVsc.toolManager);
    addWorkbenchCmd.register(context);
    const workbenchCmd = Command.createSelectWorkbenchCommand(ExtensionState.getInstance().workbench);
    workbenchCmd.register(context);
    const projectCmd = Command.createSelectProjectCommand(ExtensionState.getInstance().project);
    projectCmd.register(context);
    const configCmd = Command.createSelectConfigurationCommand(ExtensionState.getInstance().config);
    configCmd.register(context);
    Command.createSelectArgVarsFileCommand(ExtensionState.getInstance().argVarsFile).register(context);

    // --- initialize custom GUI
    const workbenchModel = ExtensionState.getInstance().workbench;
    const projectModel = ExtensionState.getInstance().project;
    const configModel = ExtensionState.getInstance().config;
    const argVarModel = ExtensionState.getInstance().argVarsFile;

    IarVsc.settingsView = new SettingsWebview(context.extensionUri, workbenchModel, projectModel, configModel, argVarModel, addWorkbenchCmd, IarVsc.workbenchesLoading);
    vscode.window.registerWebviewViewProvider(SettingsWebview.VIEW_TYPE, IarVsc.settingsView);
    vscode.window.registerWebviewViewProvider(ToolbarWebview.VIEW_TYPE, new ToolbarWebview(context.extensionUri));
    IarVsc.projectTreeView = new TreeProjectView(
        projectModel,
        ExtensionState.getInstance().extendedProject,
        workbenchModel,
        ExtensionState.getInstance().extendedWorkbench,
        ExtensionState.getInstance().loading,
    );

    StatusBarItem.createFromModel("iar.workbench", ExtensionState.getInstance().workbench, workbenchCmd, "IAR Toolchain: ", 4);
    StatusBarItem.createFromModel("iar.project", ExtensionState.getInstance().project, projectCmd, "Project: ", 3);
    StatusBarItem.createFromModel("iar.configuration", ExtensionState.getInstance().config, configCmd, "Configuration: ", 2);

    // --- register tasks
    IarTaskProvider.register();
    CStatTaskProvider.register(context);

    // --- start cpptools interface
    IarConfigurationProvider.init();

    // --- watch for creating/deleting/modifying projects and .custom_argvars files in the workspace
    IarVsc.ewpFilesWatcher = new EwpFileWatcherService();
    IarVsc.argVarsFilesWatcher = new ArgVarFileWatcherService();

    // --- find and add all .ewp projects and.custom_argvars files
    // note that we do not await here, this operation can be slow and we want activation to be quick
    findIARFilesInWorkspace();
    context.subscriptions.push(vscode.workspace.onDidChangeWorkspaceFolders(() => findIARFilesInWorkspace()));
    Settings.observeSetting(Settings.ExtensionSettingsField.ProjectsToExclude, () => findIARFilesInWorkspace());

    // --- find and add workbenches
    loadTools(addWorkbenchCmd);
    Settings.observeSetting(Settings.ExtensionSettingsField.IarInstallDirectories, () => loadTools());


    // --- provide the public typescript API
    return API;
}

export async function deactivate() {
    logger.debug("Deactivating extension");
    IarVsc.ewpFilesWatcher?.dispose();
    if (IarConfigurationProvider.instance) {
        IarConfigurationProvider.instance.close();
    }
    IarTaskProvider.unregister();
    CStatTaskProvider.unRegister();
    await ExtensionState.getInstance().dispose();
}

// Finds .ewp and .custom_argvars files
async function findIARFilesInWorkspace() {
    if (vscode.workspace.workspaceFolders !== undefined) {
        const doneFindingArgVars = vscode.workspace.findFiles("**/*.custom_argvars").then(files => {
            const argVarsFiles = files.map(file => ArgVarsFile.fromFile(file.fsPath));
            ExtensionState.getInstance().argVarsFile.set(...argVarsFiles.sort((av1, av2) => av1.name.localeCompare(av2.name)));
        });

        const projectFiles = (await vscode.workspace.findFiles("**/*.ewp")).filter(uri => !Project.isIgnoredFile(uri.fsPath));
        logger.debug(`Found ${projectFiles.length} project(s) in the workspace`);
        const projects: Project[] = [];
        projectFiles.forEach(uri => {
            try {
                projects.push(new EwpFile(uri.fsPath));
            } catch (e) {
                logger.error(`Could not parse project file '${uri.fsPath}': ${e}`);
                vscode.window.showErrorMessage(`Could not parse project file '${uri.fsPath}': ${e}`);
            }
        });
        // ArgVars should be set before the projects, since an argvars file may be required to load the project
        await doneFindingArgVars;
        ExtensionState.getInstance().project.set(...projects.sort((a, b) => a.name.localeCompare(b.name)));
    }
}

async function loadTools(addWorkbenchCommand?: Command<unknown>) {
    IarVsc.workbenchesLoading.next(true);
    const roots = Settings.getIarInstallDirectories();

    await IarVsc.toolManager.collectWorkbenches(roots, true);
    if (IarVsc.toolManager.workbenches.length === 0 && addWorkbenchCommand) {
        const response = await vscode.window.showErrorMessage("Unable to find any IAR toolchains to use. You must locate one before you can use this extension.", "Add IAR toolchain");
        if (response === "Add IAR toolchain") {
            vscode.commands.executeCommand(addWorkbenchCommand.id);
        }
    }
    IarVsc.workbenchesLoading.next(false);

}

export namespace IarVsc {
    export let extensionContext: vscode.ExtensionContext | undefined;
    export const toolManager = new IarToolManager();
    export const workbenchesLoading = new BehaviorSubject<boolean>(false);
    // exported mostly for testing purposes
    export let settingsView: SettingsWebview;
    export let projectTreeView: TreeProjectView;
    export let ewpFilesWatcher: EwpFileWatcherService;
    export let argVarsFilesWatcher: ArgVarFileWatcherService;
}<|MERGE_RESOLUTION|>--- conflicted
+++ resolved
@@ -46,10 +46,7 @@
     new AddFileCommand().register(context);
     new AddGroupCommand().register(context);
     new RemoveNodeCommand().register(context);
-<<<<<<< HEAD
-=======
     new ToggleCstatToolbarCommand().register(context);
->>>>>>> da27490b
     const addWorkbenchCmd = new AddWorkbenchCommand(IarVsc.toolManager);
     addWorkbenchCmd.register(context);
     const workbenchCmd = Command.createSelectWorkbenchCommand(ExtensionState.getInstance().workbench);

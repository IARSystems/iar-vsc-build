--- conflicted
+++ resolved
@@ -19,15 +19,9 @@
 import { logger } from "iar-vsc-common/logger";
 import { IarOsUtils, OsUtils } from "iar-vsc-common/osUtils";
 import { Mutex } from "async-mutex";
-<<<<<<< HEAD
-import { WorkbenchFeatures } from "./tools/workbenchfeatureregistry";
+import { WorkbenchFeatures } from "iar-vsc-common/workbenchfeatureregistry";
 import { EwWorkspace, ExtendedEwWorkspace } from "./workspace/ewworkspace";
 import { ThriftWorkspace } from "./workspace/thriftworkspace";
-=======
-import { tmpdir } from "os";
-import { createHash } from "crypto";
-import { WorkbenchFeatures } from "iar-vsc-common/workbenchfeatureregistry";
->>>>>>> 15198965
 
 /**
  * A workbench with some extra capabilities,

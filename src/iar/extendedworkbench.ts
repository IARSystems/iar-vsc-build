/* This Source Code Form is subject to the terms of the Mozilla Public
 * License, v. 2.0. If a copy of the MPL was not distributed with this
 * file, You can obtain one at https://mozilla.org/MPL/2.0/. */



import * as ProjectManager from "iar-vsc-common/thrift/bindings/ProjectManager";
import * as Fs from "fs";
import * as Path from "path";
import { Workbench } from "iar-vsc-common/workbench";
import { PROJECTMANAGER_ID, ProjectContext } from "iar-vsc-common/thrift/bindings/projectmanager_types";
import { ExtendedProject, Project } from "./project/project";
import { ThriftServiceManager } from "iar-vsc-common/thrift/thriftServiceManager";
import { ProjectManagerLauncher } from "./project/thrift/projectmanagerlauncher";
import { ThriftClient } from "iar-vsc-common/thrift/thriftClient";
import { ThriftProject } from "./project/thrift/thriftproject";
import { BackupUtils } from "../utils/utils";
import { logger } from "iar-vsc-common/logger";
import { IarOsUtils } from "iar-vsc-common/osUtils";
import { copyFile, writeFile } from "fs/promises";
import { ArgVarsFile } from "./project/argvarfile";
import { Mutex } from "async-mutex";
import { tmpdir } from "os";
import { createHash } from "crypto";
import { WorkbenchFeatures } from "./tools/workbenchfeatureregistry";

/**
 * A workbench with some extra capabilities,
 * such as querying for toolchains (platforms) and loading {@link ExtendedProject}s.
 */
export interface ExtendedWorkbench {
    readonly workbench: Workbench;

    /**
     * Loads the given project into a {@link ExtendedProject}.
     * This method uses caching; loaded projects are kept in memory to speed up
     * subsequent loads of the same project. To evict a project from memory and
     * force it to be reloaded from disk, call {@link unloadProject}.
     */
    loadProject(project: Project): Promise<ExtendedProject>;
    /**
     * Loads the given .custom_argvars file, making the variables specified in it
     * available to subsequently loaded projects. This unloads *all* currently
     * loaded projects, invalidating all existing {@link ExtendedProject}
     * instances from this workbench.
     * The projects must be loaded again before they can be used.
     */
    loadArgVars(argVars: ArgVarsFile | undefined): Promise<void>;
    /**
     * Unloads the given project if it has previously been loaded.
     * The next time the project is loaded using this workbench, a full load from
     * disk will be performed.
     * Note that this invalidates all currently loaded instances of the project.
     */
    unloadProject(project: Project): Promise<void>;

    dispose(): Promise<void>;

    /**
     * Adds a callback to be called when the workbench backend crashes unexpectedly
     * (i.e. when it exits without {@link dispose} having been called).
     */
    onCrash(handler: (code: number | null) => void): void;
}

/**
 * A workbench thrift and a project manager service to provide extended capabilities,
 * such as querying for toolchains (platforms) and loading {@link ExtendedProject}s.
 */
export class ThriftWorkbench implements ExtendedWorkbench {
    /**
     * Creates and returns a new {@link ThriftWorkbench} from the given workbench.
     */
    static async from(workbench: Workbench): Promise<ThriftWorkbench> {
        const serviceManager = await ProjectManagerLauncher.launchFromWorkbench(workbench);
        const projectManager = await serviceManager.findService(PROJECTMANAGER_ID, ProjectManager);
        return new ThriftWorkbench(workbench, serviceManager, projectManager);
    }

    static hasThriftSupport(workbench: Workbench): boolean {
        return Fs.existsSync(Path.join(workbench.path.toString(), "common/bin/projectmanager.json"))
            && Fs.existsSync(Path.join(workbench.path.toString(), "common/bin/IarServiceLauncher" + IarOsUtils.executableExtension()));
    }

    // Loaded project contexts are stored, and may be reused until this workbench is disposed of, or the project is unloaded
    private readonly loadedContexts = new Map<string, ProjectContext>();

    // To avoid conflicting operations running at the same time (e.g. loading and unloading the same project
    // concurrently), we only allow one operation at a time. This can probably be optimized to allow unrelated
    // operations (e.g. for separate projects) to run concurrently.
    private readonly mtx = new Mutex();

    constructor(public workbench:   Workbench,
                private readonly serviceMgr: ThriftServiceManager,
                private readonly projectMgr: ThriftClient<ProjectManager.Client>) {
    }

<<<<<<< HEAD
    public async loadProject(project: Project): Promise<ThriftProject> {
        const unloadTask = this.currentUnloadTasks.get(project.path);
        if (unloadTask) {
            await unloadTask;
        }

        let contextPromise = this.loadedContexts.get(project.path.toString());
        if (contextPromise === undefined) {
            logger.debug(`Loading project context for '${project.name}'`);
            // VSC-192 Remove erroneous backup files created by some EW versions.
            contextPromise = BackupUtils.doWithBackupCheck(project.path, async() => {
                return await this.projectMgr.service.LoadEwpFile(project.path);
            });
            this.loadedContexts.set(project.path, contextPromise);
            contextPromise.catch(() => this.loadedContexts.delete(project.path));
=======
    public loadProject(project: Project): Promise<ThriftProject> {
        return this.mtx.runExclusive(async() => {
            logger.debug("Loading " + project.name);
            let context = this.loadedContexts.get(project.path.toString());
            if (context === undefined) {
                logger.debug(`Loading project context for '${project.name}'`);
                // VSC-192 Remove erroneous backup files created by some EW versions.
                context = await BackupUtils.doWithBackupCheck(project.path, async() => {
                    return await this.projectMgr.service.LoadEwpFile(project.path);
                });
                this.loadedContexts.set(project.path, context);
            }
            return ThriftProject.fromContext(project.path, this.projectMgr.service, context, this.workbench);
        });
    }

    public loadArgVars(argVars: ArgVarsFile | undefined) {
        if (!WorkbenchFeatures.supportsFeature(this.workbench, WorkbenchFeatures.PMWorkspaces)) {
            return Promise.resolve();
>>>>>>> da27490b
        }
        return this.mtx.runExclusive(async() => {
            logger.debug("Loading argvars file: " + argVars?.name);
            if (argVars) {
                // There is no direct thrift API for loading argvars files. Instead, loading an .eww file will automatically
                // load the .custom_argvars file with the same name. Thus, we create an empty .eww file next to the argvars file and load it.
                const tmpBasename = Path.join(tmpdir(), "iar-build", createHash("md5").update(argVars?.path).digest("hex"));
                Fs.mkdirSync(Path.dirname(tmpBasename), { recursive: true });
                await writeFile(tmpBasename + ".eww", this.ewwContents);
                await copyFile(argVars.path, tmpBasename + ".custom_argvars");
                await this.projectMgr.service.LoadEwwFile(tmpBasename + ".eww");
            } else {
                await this.projectMgr.service.CloseWorkspace();
            }
            this.loadedContexts.clear();
        });
    }

    public unloadProject(project: Project): Promise<void> {
        return this.mtx.runExclusive(async() => {
            logger.debug("Unloading " + project.name);
            const context = this.loadedContexts.get(project.path);
            if (context !== undefined) {
                if (WorkbenchFeatures.supportsFeature(this.workbench, WorkbenchFeatures.PMWorkspaces)) {
                    await this.projectMgr.service.RemoveProject(context);
                } else {
                    await this.projectMgr.service.CloseProject(context);
                }
                this.loadedContexts.delete(project.path);
            }
        });
    }

    public async dispose() {
        logger.debug(`Shutting down thrift workbench '${this.workbench.name}'`);
        // unload all loaded projects
        const contexts = await Promise.allSettled(this.loadedContexts.values());
        await Promise.allSettled(contexts.map(result => {
            if (result.status === "fulfilled") {
                return this.projectMgr.service.CloseProject(result.value);
            }
            return Promise.resolve();
        }));
        this.projectMgr.close();
        await this.serviceMgr.dispose();
    }

    public onCrash(handler: (code: number | null) => void) {
        this.serviceMgr.addCrashHandler(handler);
    }

    private readonly ewwContents = `<?xml version="1.0" encoding="UTF-8"?>
                                    <workspace>
                                        <batchBuild />
                                    </workspace>
                                    `;
}<|MERGE_RESOLUTION|>--- conflicted
+++ resolved
@@ -95,23 +95,6 @@
                 private readonly projectMgr: ThriftClient<ProjectManager.Client>) {
     }
 
-<<<<<<< HEAD
-    public async loadProject(project: Project): Promise<ThriftProject> {
-        const unloadTask = this.currentUnloadTasks.get(project.path);
-        if (unloadTask) {
-            await unloadTask;
-        }
-
-        let contextPromise = this.loadedContexts.get(project.path.toString());
-        if (contextPromise === undefined) {
-            logger.debug(`Loading project context for '${project.name}'`);
-            // VSC-192 Remove erroneous backup files created by some EW versions.
-            contextPromise = BackupUtils.doWithBackupCheck(project.path, async() => {
-                return await this.projectMgr.service.LoadEwpFile(project.path);
-            });
-            this.loadedContexts.set(project.path, contextPromise);
-            contextPromise.catch(() => this.loadedContexts.delete(project.path));
-=======
     public loadProject(project: Project): Promise<ThriftProject> {
         return this.mtx.runExclusive(async() => {
             logger.debug("Loading " + project.name);
@@ -131,7 +114,6 @@
     public loadArgVars(argVars: ArgVarsFile | undefined) {
         if (!WorkbenchFeatures.supportsFeature(this.workbench, WorkbenchFeatures.PMWorkspaces)) {
             return Promise.resolve();
->>>>>>> da27490b
         }
         return this.mtx.runExclusive(async() => {
             logger.debug("Loading argvars file: " + argVars?.name);
